--- conflicted
+++ resolved
@@ -15,14 +15,6 @@
   "FBT",     # flake8-boolean-trap
 ]
 fix = true
-<<<<<<< HEAD
-fixable = [
-  "COM812",  # trailing comma missing
-  "RUF001",  # ambiguous Unicode character
-    "I001", # Import block is un-sorted or un-formatted
-]
-=======
->>>>>>> 59465e89
 # Always generate Python 3.8-compatible code
 target-version = "py38"
 

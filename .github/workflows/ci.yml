name: tests

on:
  push:
    # Avoid using all the resources/limits available by checking only
    # relevant branches and tags. Other branches can be checked via PRs.
    branches: [main]
    tags: ['v[0-9]*', '[0-9]+.[0-9]+*']  # Match tags that resemble a version
  pull_request:  # Run in every PR
  workflow_dispatch:  # Allow manually triggering the workflow
  schedule:
    # Run roughly every 15 days at 00:00 UTC
    # (useful to check if updates on dependencies break the package)
    - cron: '0 0 1,16 * *'

concurrency:
  group: >-
    ${{ github.workflow }}-${{ github.ref_type }}-
    ${{ github.event.pull_request.number || github.sha }}
  cancel-in-progress: true

jobs:
  prepare:
    runs-on: ubuntu-latest
    outputs:
      wheel-distribution: ${{ steps.wheel-distribution.outputs.path }}
    steps:
      - uses: actions/checkout@v3
        with: {fetch-depth: 0}  # deep clone for setuptools-scm
      - uses: actions/setup-python@v4
        with: {python-version: "3.11"}
      - name: Run static analysis and format checkers
        run: pipx run pre-commit run --all-files --show-diff-on-failure
      - name: Build package distribution files
        run: pipx run --spec tox==3.27.1 tox -e clean,build
      - name: Record the path of wheel distribution
        id: wheel-distribution
        run: echo "::set-output name=path::$(ls dist/*.whl)"
      - name: Store the distribution files for use in other stages
        # `tests` and `publish` will use the same pre-built distributions,
        # so we make sure to release the exact same package that was tested
        uses: actions/upload-artifact@v3
        with:
          name: python-distribution-files
          path: dist/
          retention-days: 1

  docs:
    runs-on: ubuntu-latest
    steps:
      - uses: actions/checkout@v3
        with: {fetch-depth: 0}  # deep clone for setuptools-scm
      - uses: actions/setup-python@v4
        with: {python-version: "3.11"}
      - name: Build docs and run doctests and linkcheck
        run: pipx run --spec tox==3.27.1 tox -e clean,docs,doctests,linkcheck

  test:
    needs: prepare
    strategy:
      fail-fast: false
      matrix:
        python:
        - 3.7     # oldest Python supported by PSF
        - 3.8
        - 3.9
        - "3.10"
        - "3.11"  # newest Python that is stable
        platform:
        - ubuntu-latest
        - macos-latest
        - windows-latest
    runs-on: ${{ matrix.platform }}
    steps:
      - uses: actions/checkout@v3
      - uses: actions/setup-python@v4
        id: setup-python
        with:
          python-version: ${{ matrix.python }}
      - name: Retrieve pre-built distribution files
        uses: actions/download-artifact@v3
        with: {name: python-distribution-files, path: dist/}
      - name: Run tests
        run: >-
<<<<<<< HEAD
          pipx run --python python${{ matrix.python }} --spec tox==3.27.1 tox
          --installpkg '${{ needs.prepare.outputs.wheel-distribution }}'
          -- -rFEx --durations 10 --color yes
      - name: Generate coverage report
        run: pipx run --python python${{ matrix.python }} coverage lcov -o coverage.lcov
=======
          pipx run --verbose --python '${{ steps.setup-python.outputs.python-path }}'
          --spec tox==3.27.1 tox
          --installpkg '${{ needs.prepare.outputs.wheel-distribution }}'
          -- -rFEx --durations 10 --color yes
      - name: Generate coverage report
        run: >-
          pipx run --python '${{ steps.setup-python.outputs.python-path }}'
          coverage lcov -o coverage.lcov
>>>>>>> 29567b80
      - name: Upload coverage report to Codecov
        uses: codecov/codecov-action@v3

  publish:
    if: ${{ github.event_name == 'push' && contains(github.ref, 'refs/tags/') }}
    runs-on: ubuntu-latest
    steps:
      - uses: actions/checkout@v3
      - uses: actions/setup-python@v4
        with: {python-version: "3.11"}
      - name: Retrieve pre-built distribution files
        uses: actions/download-artifact@v3
        with: {name: python-distribution-files, path: dist/}
      - name: Publish Package
        env:
          TWINE_REPOSITORY: pypi
          TWINE_USERNAME: __token__
          TWINE_PASSWORD: ${{ secrets.PYPI_TOKEN }}
        run: pipx run --spec tox==3.27.1 tox -e publish<|MERGE_RESOLUTION|>--- conflicted
+++ resolved
@@ -82,13 +82,6 @@
         with: {name: python-distribution-files, path: dist/}
       - name: Run tests
         run: >-
-<<<<<<< HEAD
-          pipx run --python python${{ matrix.python }} --spec tox==3.27.1 tox
-          --installpkg '${{ needs.prepare.outputs.wheel-distribution }}'
-          -- -rFEx --durations 10 --color yes
-      - name: Generate coverage report
-        run: pipx run --python python${{ matrix.python }} coverage lcov -o coverage.lcov
-=======
           pipx run --verbose --python '${{ steps.setup-python.outputs.python-path }}'
           --spec tox==3.27.1 tox
           --installpkg '${{ needs.prepare.outputs.wheel-distribution }}'
@@ -97,7 +90,6 @@
         run: >-
           pipx run --python '${{ steps.setup-python.outputs.python-path }}'
           coverage lcov -o coverage.lcov
->>>>>>> 29567b80
       - name: Upload coverage report to Codecov
         uses: codecov/codecov-action@v3
 
